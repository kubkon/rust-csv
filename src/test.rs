use std::io::Reader as IoReader;
use std::io::Writer as IoWriter;
use {Reader, Writer, ByteString, CsvResult, collect, IntoVector};

fn ordie<T, E: ::std::fmt::Show>(res: Result<T, E>) -> T {
    match res {
        Ok(t) => t,
        Err(err) => fail!("{}", err),
    }
}

<<<<<<< HEAD
fn bytes<S: AsSlice<u8>>(bs: S) -> ByteString {
=======
fn bytes<S: IntoVector<u8>>(bs: S) -> ByteString {
>>>>>>> a4e9ca57
    ByteString::from_bytes(bs)
}

#[test]
fn encoder_simple() {
    let mut senc = Writer::from_memory();
    ordie(senc.encode(("springsteen", 's', 1i, 0.14f64, false)));
    assert_eq!("springsteen,s,1,0.14,false\n", senc.as_string());
}

#[test]
fn encoder_simple_crlf() {
    let mut senc = Writer::from_memory().crlf(true);
    ordie(senc.encode(("springsteen", 's', 1i, 0.14f64, false)));
    assert_eq!("springsteen,s,1,0.14,false\r\n", senc.as_string());
}

#[test]
fn encoder_simple_tabbed() {
    let mut senc = Writer::from_memory().delimiter(b'\t');
    ordie(senc.encode(("springsteen", 's', 1i, 0.14f64, false)));
    assert_eq!("springsteen\ts\t1\t0.14\tfalse\n", senc.as_string());
}

#[test]
fn encoder_same_length_records() {
    let mut senc = Writer::from_memory().flexible(false);
    ordie(senc.encode(vec!('a')));
    match senc.encode(vec!('a', 'b')) {
        Ok(_) => fail!("Writer should report an error when records of \
                        varying length are added and records of same \
                        length is enabled."),
        Err(_) => {}
    }
}

#[test]
fn encoder_quoted_quotes() {
    let mut senc = Writer::from_memory();
    ordie(senc.encode(vec!("sprin\"g\"steen")));
    assert_eq!("\"sprin\"\"g\"\"steen\"\n", senc.as_string());
}

#[test]
fn encoder_quoted_sep() {
    let mut senc = Writer::from_memory().delimiter(b',');
    ordie(senc.encode(vec!("spring,steen")));
    assert_eq!("\"spring,steen\"\n", senc.as_string());
}

#[test]
fn encoder_quoted_newlines() {
    let mut senc = Writer::from_memory();
    ordie(senc.encode(vec!("spring\nsteen")));
    assert_eq!("\"spring\nsteen\"\n", senc.as_string());
}

#[test]
fn encoder_zero() {
    let mut senc = Writer::from_memory();
    match senc.encode::<Vec<int>>(vec!()) {
        Ok(_) => fail!("Writer should report an error when trying to \
                        encode records of length 0."),
        Err(_) => {}
    }
}

#[test]
fn decoder_simple_nonl() {
    let mut d = Reader::from_string("springsteen,s,1,0.14,false")
                       .has_headers(false);
    let r: Vec<(String, char, int, f64, bool)> = ordie(collect(d.decode()));
    assert_eq!(r, vec![("springsteen".to_string(), 's', 1, 0.14, false)]);
}

#[test]
fn decoder_simple_nonl_comma() {
    let mut d = Reader::from_string("springsteen,s,").has_headers(false);
    let r: Vec<(String, char, Option<int>)> = ordie(collect(d.decode()));
    assert_eq!(r, vec![("springsteen".to_string(), 's', None)]);
}

#[test]
fn decoder_simple() {
    let mut d = Reader::from_string("springsteen,s,1,0.14,false\n")
                       .has_headers(false);
    let r: Vec<(String, char, int, f64, bool)> = ordie(collect(d.decode()));
    assert_eq!(r, vec![("springsteen".to_string(), 's', 1, 0.14, false)]);
}

#[test]
fn decoder_simple_crlf() {
    let mut d = Reader::from_string("springsteen,s,1,0.1,false\r\n")
                       .has_headers(false);
    let r: Vec<(String, char, int, f64, bool)> = ordie(collect(d.decode()));
    assert_eq!(r, vec![("springsteen".to_string(), 's', 1, 0.1, false)]);
}

#[test]
fn decoder_simple_tabbed() {
    let mut d = Reader::from_string("springsteen\ts\t1\t0.14\tfalse\r\n")
                       .has_headers(false)
                       .delimiter(b'\t');
    let r: Vec<(String, char, int, f64, bool)> = ordie(collect(d.decode()));
    assert_eq!(r, vec![("springsteen".to_string(), 's', 1, 0.14, false)]);
}

#[test]
fn decoder_same_length_records() {
    let mut d = Reader::from_string("a\na,b")
                       .has_headers(false)
                       .flexible(false);
    match collect(d.decode::<Vec<String>>()) {
        Ok(_) => fail!("Decoder should report an error when records of \
                        varying length are decoded and records of same \
                        length if enabled."),
        Err(_) => {}
    }
}

#[test]
fn decoder_different_length_records() {
    let mut d = Reader::from_string("a\na,b")
                        .has_headers(false)
                        .flexible(true);
    let rs = ordie(collect(d.decode::<Vec<String>>()));
    assert_eq!(rs, vec!(vec!("a".to_string()),
                        vec!("a".to_string(), "b".to_string())));
}

#[test]
fn decoder_headers() {
    let mut d = Reader::from_string("a,b,c\n1,2,3");
    assert_eq!(ordie(d.headers()),
               vec!("a".to_string(), "b".to_string(), "c".to_string()));

    let r: Vec<(uint, uint, uint)> = ordie(collect(d.decode()));
    assert_eq!(r, vec![(1, 2, 3)]);
}

#[test]
fn decoder_empty_lines() {
    let mut d = Reader::from_string("1,2\n\n3,4\n\n\n\n5,6\n\n")
                       .has_headers(false);
    let vals: Vec<(uint, uint)> = ordie(collect(d.decode()));
    assert_eq!(vals, vec!((1, 2), (3, 4), (5, 6)));
}

#[test]
fn decoder_empty_lines_crlf() {
    let mut d = Reader::from_string("1,2\r\n\r\n3,4\r\n\r\n\r\n\r\n5,6\r\n\r\n")
                        .has_headers(false);
    let vals: Vec<(uint, uint)> = ordie(collect(d.decode()));
    assert_eq!(vals, vec!((1, 2), (3, 4), (5, 6)));
}

#[test]
fn decoder_empties_headers() {
    let mut d = Reader::from_string("a,b,c\n\n\n\n");
    assert_eq!(ordie(d.headers()),
               vec!("a".to_string(), "b".to_string(), "c".to_string()));
    assert!(d.next_field().is_none());
}

#[test]
fn decoder_all_empties() {
    let mut d = Reader::from_string("\n\n\n\n").has_headers(false);
    assert!(d.next_field().is_none());
}

#[test]
fn decoder_all_empties_crlf() {
    let mut d = Reader::from_string("\r\n\r\n\r\n\r\n").has_headers(false);
    assert!(d.next_field().is_none());
}

#[test]
fn decoder_empty_strings() {
    let mut d = Reader::from_string("\"\"").has_headers(false);
    let r: Vec<(String,)> = ordie(collect(d.decode()));
    assert_eq!(r, vec![("".to_string(),)]);
}

#[test]
fn decoder_quotes() {
    let mut d = Reader::from_string("\" a \",   \"1\"   ,\"1\",  1  ")
                        .has_headers(false);
    let r: Vec<(String, String, uint, uint)> = ordie(collect(d.decode()));
    assert_eq!(r, vec![(" a ".to_string(), "   \"1\"   ".to_string(), 1, 1)]);
}

#[test]
fn decoder_headers_eof() {
    let mut d = Reader::from_string("");
    assert!(d.headers().is_ok());
    assert!(d.done());
}

#[test]
fn decoder_no_headers_first_record() {
    let mut d = Reader::from_string("a,b").has_headers(false);
    let r = ordie(d.headers());
    assert_eq!(r, vec!("a".to_string(), "b".to_string()));
}

#[test]
fn decoder_no_headers_no_skip() {
    let mut d = Reader::from_string("a,b\nc,d").has_headers(false);
    let _ = ordie(d.headers());
    let rows: Vec<CsvResult<Vec<String>>> = d.records().collect();
    assert_eq!(rows.len(), 2);
}

#[test]
fn decoder_empty_string() {
    let mut d = Reader::from_string("");
    let rows: Vec<CsvResult<Vec<String>>> = d.records().collect();
    assert!(rows.len() == 0);
}

#[deriving(Decodable, Encodable, Show, PartialEq, Eq)]
enum Val {
    Unsigned(uint),
    Signed(int),
    Bool(bool),
}

#[deriving(Show, PartialEq, Eq, Encodable, Decodable)]
enum Color {
    Red, Green, Blue
}

#[test]
fn decoder_enum() {
    let mut d = Reader::from_string("ReD").has_headers(false);
    let r: Vec<(Color,)> = ordie(collect(d.decode()));
    assert_eq!(r, vec![(Red,)]);
}

#[test]
fn decoder_enum_arg() {
    let mut d = Reader::from_string("false,-5,5").has_headers(false);
    let r: Vec<(Val, Val, Val)> = ordie(collect(d.decode()));
    assert_eq!(r, vec![(Bool(false), Signed(-5), Unsigned(5))]);
}

#[test]
fn decoder_option() {
    let mut d = Reader::from_string(",1").has_headers(false);
    let r: Vec<(Option<bool>, uint)> = ordie(collect(d.decode()));
    assert_eq!(r, vec![(None, 1)]);
}

#[test]
fn encoder_enum() {
    let r = (Red,);
    let mut senc = Writer::from_memory();
    ordie(senc.encode(r));
    assert_eq!("Red\n", senc.as_string());
}

#[test]
fn encoder_enum_arg() {
    let r = (Bool(false), Signed(-5), Unsigned(5));
    let mut senc = Writer::from_memory();
    ordie(senc.encode(r));
    assert_eq!("false,-5,5\n", senc.as_string());
}

#[test]
fn encoder_option() {
    let r: (Option<bool>, uint) = (None, 1);
    let mut senc = Writer::from_memory();
    ordie(senc.encode(r));
    assert_eq!(",1\n", senc.as_string());
}

#[test]
fn trailing_lines_no_record() {
    let s = "
a,b,c
d,e,f
";
    let mut rdr = Reader::from_string(s);
    let mut count = 0u;
    while !rdr.done() {
        loop {
            match rdr.next_field() {
                None => break,
                Some(r) => { ordie(r); }
            }
        }
        count += 1;
    }
    assert_eq!(count, 2);
}

#[test]
fn decoder_sample() {
    let s = "1997,Ford,E350,\n\
            \"1997\", \"Ford\",\"E350\",\"Super, luxurious truck\"\n\
            1997,Ford,E350,\"Go get one now\n\
            they are going fast\"";
    let mut d = Reader::from_string(s);
    let r: Vec<(uint, String, String, String)> = ordie(collect(d.decode()));
    assert_eq!(*r[1].ref0(), 1997);
}

#[test]
fn decoder_byte_strings() {
    let mut d = Reader::from_string("abc,xyz").has_headers(false);
    let r = ordie(d.byte_records().next().unwrap());
    assert_eq!(r, vec![bytes(b"abc"), bytes(b"xyz")]);
}

#[test]
fn decoder_byte_strings_invalid_utf8() {
    let mut d = Reader::from_bytes(b"a\xffbc,xyz").has_headers(false);
    let r = ordie(d.byte_records().next().unwrap());
    assert_eq!(r, vec![bytes(b"a\xffbc"), bytes(b"xyz")]);
}

#[test]
#[should_fail]
fn decoder_invalid_utf8() {
    let mut d = Reader::from_bytes(b"a\xffbc,xyz").has_headers(false);
    ordie(d.records().next().unwrap());
}

#[test]
fn decoder_iter() {
    let mut d = Reader::from_string("andrew,1\nkait,2\ncauchy,3\nplato,4")
                            .has_headers(false);
    let rs: Vec<uint> = d.decode::<(String, uint)>()
                         .map(|r| r.unwrap().val1()).collect();
    assert_eq!(rs, vec!(1u, 2, 3, 4));
}

#[test]
fn decoder_reset() {
    use std::io;

    let data = "1,2\n3,4\n5,6\n";
    let mut buf = io::MemReader::new(data.as_bytes().to_vec());

    {
        let mut d = Reader::from_reader(buf.by_ref()).has_headers(false);
        let vals: Vec<(uint, uint)> = ordie(collect(d.decode()));
        assert_eq!(vals, vec!((1, 2), (3, 4), (5, 6)));
    }

    buf.seek(0, io::SeekSet).unwrap();
    {
        let mut d = Reader::from_reader(buf.by_ref()).has_headers(false);
        let vals: Vec<(uint, uint)> = ordie(collect(d.decode()));
        assert_eq!(vals, vec!((1, 2), (3, 4), (5, 6)));
    }
}

#[test]
fn raw_access() {
    let mut rdr = Reader::from_string("1,2");
    let mut fields = vec![];
    loop {
        let field = match rdr.next_field() {
            None => break,
            Some(result) => result.unwrap(),
        };
        fields.push(field.to_vec());
    }
    assert_eq!(fields[0], b"1".to_vec());
}

// Please help me get this test to pass.
#[test]
#[ignore]
fn raw_unsafe_access() {
    let mut rdr = Reader::from_string("1,2");
    let fields = unsafe {
        rdr.byte_fields().collect::<Result<Vec<_>, _>>().unwrap()
    };
    assert_eq!(fields[0], b"1");
}<|MERGE_RESOLUTION|>--- conflicted
+++ resolved
@@ -9,11 +9,7 @@
     }
 }
 
-<<<<<<< HEAD
-fn bytes<S: AsSlice<u8>>(bs: S) -> ByteString {
-=======
 fn bytes<S: IntoVector<u8>>(bs: S) -> ByteString {
->>>>>>> a4e9ca57
     ByteString::from_bytes(bs)
 }
 
