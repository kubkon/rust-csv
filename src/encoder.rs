--- conflicted
+++ resolved
@@ -24,11 +24,7 @@
     /// to access the raw CSV record.
     pub fn unwrap(self) -> Vec<ByteString> { self.record }
 
-<<<<<<< HEAD
-    fn push_bytes<S: AsSlice<u8>>(&mut self, s: S) -> CsvResult<()> {
-=======
     fn push_bytes<S: IntoVector<u8>>(&mut self, s: S) -> CsvResult<()> {
->>>>>>> a4e9ca57
         self.record.push(ByteString::from_bytes(s));
         Ok(())
     }
