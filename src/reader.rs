use std::io::{mod, MemReader};
use std::mem::transmute;

use serialize::Decodable;

use buffered::BufferedReader;
use {
    ByteString, CsvResult, Decoded, IntoVector,
    Error, ErrDecode, ErrIo, ErrParse,
    ParseError,
    ParseErrorKind, UnequalLengths,
};

// TODO: Make these parameters?
static QUOTE: u8 = b'"';
static ESCAPE: u8 = b'\\';

/// A CSV reader.
///
/// This reader parses CSV data and exposes records via iterators.
///
/// ### Example
///
/// This example shows how to do type-based decoding for each record in the
/// CSV data.
///
/// ```rust
/// let data = "
/// sticker,mortals,7
/// bribed,personae,7
/// wobbling,poncing,4
/// interposed,emmett,9
/// chocolate,refile,7";
///
/// let mut rdr = csv::Reader::from_string(data).has_headers(false);
/// for row in rdr.decode() {
///     let (n1, n2, dist): (String, String, uint) = row.unwrap();
///     println!("{}, {}: {:u}", n1, n2, dist);
/// }
/// ```
///
/// Here's another example that parses tab-delimited values with records of
/// varying length:
///
/// ```rust
/// let data = "
/// sticker\tmortals\t7
/// bribed\tpersonae\t7
/// wobbling
/// interposed\temmett\t9
/// chocolate\trefile\t7";
///
/// let mut rdr = csv::Reader::from_string(data)
///                           .has_headers(false)
///                           .delimiter(b'\t')
///                           .flexible(true);
/// for row in rdr.records() {
///     let row = row.unwrap();
///     println!("{}", row);
/// }
/// ```
pub struct Reader<R> {
    delimiter: u8,
    flexible: bool, // true => records of varying length are allowed
    buffer: BufferedReader<R>,
    fieldbuf: Vec<u8>, // reusable buffer used to store fields
    state: ParseState, // current state in parsing machine
    err: Option<Error>, // current error; when `Some`, parsing is done forever

    // Keep a copy of the first record parsed.
    first_record: Vec<ByteString>,

    // When this is true, the first record is interpreted as a "header" row.
    // This is opaque to the raw iterator, but is used in any iterator that
    // allocates.
    //
    // TODO: This is exposed for use in the `index` sub-module. Is that OK?
    #[doc(hidden)]
    pub has_headers: bool,

    // Various book-keeping counts.
    field_count: u64, // number of fields in current record
    column: u64, // current column (by byte, *shrug*)
    line_record: u64, // line at which current record started
    line_current: u64, // current line
    byte_offset: u64, // current byte offset
}

impl Reader<io::IoResult<io::File>> {
    /// Creates a new CSV reader for the data at the file path given.
    pub fn from_file(path: &Path) -> Reader<io::IoResult<io::File>> {
        Reader::from_reader(io::File::open(path))
    }
}

impl<R: io::Reader> Reader<R> {
    /// Returns a *copy* of the first record in the CSV data as strings.
    ///
    /// This method may be called at any time and regardless of whether
    /// `no_headers` is set or not.
    ///
    /// ### Example
    ///
    /// ```rust
    /// let mut rdr = csv::Reader::from_string("a,b,c\n1,2,3");
    ///
    /// let headers1 = rdr.headers().unwrap();
    /// let rows = csv::collect(rdr.records()).unwrap();
    /// let headers2 = rdr.headers().unwrap();
    ///
    /// let s = |s: &'static str| s.to_string();
    /// assert_eq!(headers1, headers2);
    /// assert_eq!(headers1, vec![s("a"), s("b"), s("c")]);
    /// assert_eq!(rows.len(), 1);
    /// assert_eq!(rows[0], vec![s("1"), s("2"), s("3")]);
    /// ```
    ///
    /// Note that if `no_headers` is called on the CSV reader, the rows
    /// returned in this example include the first record:
    ///
    /// ```rust
    /// let mut rdr = csv::Reader::from_string("a,b,c\n1,2,3")
    ///                           .has_headers(false);
    ///
    /// let headers1 = rdr.headers().unwrap();
    /// let rows = csv::collect(rdr.records()).unwrap();
    /// let headers2 = rdr.headers().unwrap();
    ///
    /// let s = |s: &'static str| s.to_string();
    /// assert_eq!(headers1, headers2);
    /// assert_eq!(headers1, vec![s("a"), s("b"), s("c")]);
    ///
    /// // The header rows are now part of the record iterators.
    /// assert_eq!(rows.len(), 2);
    /// assert_eq!(rows[0], headers1);
    /// assert_eq!(rows[1], vec![s("1"), s("2"), s("3")]);
    /// ```
    pub fn headers(&mut self) -> CsvResult<Vec<String>> {
        byte_record_to_utf8(try!(self.byte_headers()))
    }

    /// Uses type-based decoding to read a single record from CSV data.
    ///
    /// The type that is being decoded into should correspond to *one full
    /// CSV record*. A tuple, struct or `Vec` fit this category. A tuple,
    /// struct or `Vec` should consist of primitive types like integers,
    /// floats, characters and strings which map to single fields. If a field
    /// cannot be decoded into the type requested, an error is returned.
    ///
    /// Enums are also supported in a limited way. Namely, its variants must
    /// have exactly `0` or `1` parameters. Variants with `0` parameters decode
    /// based on a case-insensitive string match. Variants with `1` decode
    /// based on its constituent type. Examples follow.
    ///
    /// ### Examples
    ///
    /// This example shows how to decode records into a struct. (Note that
    /// currently, the *names* of the struct members are irrelevant.)
    ///
    /// ```rust
    /// extern crate serialize;
    /// # extern crate csv;
    /// # fn main() {
    ///
    /// #[deriving(Decodable)]
    /// struct Pair {
    ///     name1: String,
    ///     name2: String,
    ///     dist: uint,
    /// }
    ///
    /// let mut rdr = csv::Reader::from_string("foo,bar,1\nfoo,baz,2")
    ///                           .has_headers(false);
    /// // Instantiating a specific type when decoding is usually necessary.
    /// let rows = csv::collect(rdr.decode::<Pair>()).unwrap();
    ///
    /// assert_eq!(rows[0].dist, 1);
    /// assert_eq!(rows[1].dist, 2);
    /// # }
    /// ```
    ///
    /// We can get a little crazier with custon enum types or `Option` types.
    /// An `Option` type in particular is useful when a column doesn't contain
    /// valid data in every record (whether it be empty or malformed).
    ///
    /// ```rust
    /// extern crate serialize;
    /// # extern crate csv;
    /// # fn main() {
    ///
    /// #[deriving(Decodable, PartialEq, Show)]
    /// struct MyUint(uint);
    ///
    /// #[deriving(Decodable, PartialEq, Show)]
    /// enum Color { Red, Green, Blue };
    ///
    /// #[deriving(Decodable)]
    /// struct Pair {
    ///     name1: String,
    ///     name2: String,
    ///     dist: Option<MyUint>,
    ///     color: Color,
    /// }
    ///
    /// let mut rdr = csv::Reader::from_string("foo,bar,1,red\nfoo,baz,,green")
    ///                           .has_headers(false);
    /// let rows = csv::collect(rdr.decode::<Pair>()).unwrap();
    ///
    /// assert_eq!(rows[0].dist, Some(MyUint(1)));
    /// assert_eq!(rows[1].dist, None);
    ///
    /// assert_eq!(rows[0].color, Red);
    /// assert_eq!(rows[1].color, Green);
    /// # }
    /// ```
    ///
    /// Finally, as a special case, a tuple/struct/`Vec` can be used as the
    /// "tail" of another tuple/struct/`Vec` to capture all remaining fields:
    ///
    /// ```rust
    /// extern crate serialize;
    /// # extern crate csv;
    /// # fn main() {
    ///
    /// #[deriving(Decodable)]
    /// struct Pair {
    ///     name1: String,
    ///     name2: String,
    ///     attrs: Vec<uint>,
    /// }
    ///
    /// let mut rdr = csv::Reader::from_string("a,b,1,2,3,4\ny,z,5,6,7,8")
    ///                           .has_headers(false);
    /// let rows = csv::collect(rdr.decode::<Pair>()).unwrap();
    ///
    /// assert_eq!(rows[0].attrs, vec![1,2,3,4]);
    /// assert_eq!(rows[1].attrs, vec![5,6,7,8]);
    /// # }
    /// ```
    ///
    /// If a tuple/struct/`Vec` appears any where other than the "tail" of a
    /// record, then the behavior is undefined. (You'll likely get a runtime
    /// error. I believe this is a limitation of the current decoding machinery
    /// in the `serialize` crate.)
    /// ```
    pub fn decode<'a, D: Decodable<Decoded, Error>>
                 (&'a mut self) -> DecodedRecords<'a, R, D> {
        DecodedRecords { p: self.byte_records() }
    }

    /// Returns an iterator of records in the CSV data where each field is
    /// a `String`.
    ///
    /// ### Example
    ///
    /// This is your standard CSV interface with no type decoding magic.
    ///
    /// ```rust
    /// let data = "
    /// sticker,mortals,7
    /// bribed,personae,7
    /// wobbling,poncing,4
    /// interposed,emmett,9
    /// chocolate,refile,7";
    ///
    /// let mut rdr = csv::Reader::from_string(data).has_headers(false);
    /// for row in rdr.records() {
    ///     let row = row.unwrap();
    ///     println!("{}", row);
    /// }
    /// ```
    pub fn records<'a>(&'a mut self) -> StringRecords<'a, R> {
        StringRecords { p: self.byte_records() }
    }
}

impl<R: io::Reader> Reader<R> {
    /// Creates a new CSV reader from an arbitrary `io::Reader`.
    ///
    /// The reader is buffered for you automatically.
    pub fn from_reader(rdr: R) -> Reader<R> {
        Reader::from_buffer(BufferedReader::new(rdr))
    }

    /// Creates a new CSV reader from a buffer.
    ///
    /// This allows you to create your own buffer with a capacity of your
    /// choosing. In all other constructors, a buffer with default capacity
    /// is created for you.
    fn from_buffer(buf: BufferedReader<R>) -> Reader<R> {
        Reader {
            delimiter: b',',
            flexible: false,
            buffer: buf,
            fieldbuf: Vec::with_capacity(1024),
            state: StartRecord,
            err: None,
            first_record: vec![],
            has_headers: true,
            field_count: 0,
            column: 1,
            line_record: 1,
            line_current: 1,
            byte_offset: 0,
        }
    }

    /// The delimiter to use when reading CSV data.
    ///
    /// Since the CSV reader is meant to be mostly encoding agnostic, you must
    /// specify the delimiter as a single ASCII byte. For example, to read
    /// tab-delimited data, you would use `b'\t'`.
    ///
    /// The default value is `b','`.
    pub fn delimiter(mut self, delimiter: u8) -> Reader<R> {
        self.delimiter = delimiter;
        self
    }

    /// Whether to allow flexible length records when reading CSV data.
    ///
    /// When this is set to `true`, records in the CSV data can have different
    /// lengths. By default, this is disabled, which will cause the CSV reader
    /// to return an error if it tries to read a record that has a different
    /// length than the first record that it read.
    pub fn flexible(mut self, yes: bool) -> Reader<R> {
        self.flexible = yes;
        self
    }

    /// Whether to treat the first row as a special header row.
    ///
    /// By default, the first row is treated as a special header row, which
    /// means it is excluded from iterators returned by the `decode`, `records`
    /// or `byte_records` methods. When `yes` is set to `false`, the first row
    /// is included in those iterators.
    ///
    /// Note that the `headers` method is unaffected by whether this is set.
    pub fn has_headers(mut self, yes: bool) -> Reader<R> {
        self.has_headers = yes;
        self
    }
}

impl Reader<MemReader> {
    /// Creates a CSV reader for an in memory string buffer.
    pub fn from_string<S: StrAllocating>(s: S) -> Reader<MemReader> {
        Reader::from_bytes(s.into_string().into_bytes())
    }

    /// Creates a CSV reader for an in memory buffer of bytes.
<<<<<<< HEAD
    pub fn from_bytes<V: AsSlice<u8>>(bytes: V) -> Reader<MemReader> {
        Reader::from_reader(MemReader::new(bytes.as_slice().to_vec()))
=======
    pub fn from_bytes<V: IntoVector<u8>>(bytes: V) -> Reader<MemReader> {
        Reader::from_reader(MemReader::new(bytes.into_vec()))
>>>>>>> a4e9ca57
    }
}

/// These are low level methods for dealing with the raw bytes of CSV records.
/// You should only need to use these when you need the performance or if
/// your CSV data isn't UTF-8 encoded.
impl<R: io::Reader> Reader<R> {
    /// This is just like `headers`, except fields are `ByteString`s instead
    /// of `String`s.
    pub fn byte_headers(&mut self) -> CsvResult<Vec<ByteString>> {
        if !self.first_record.is_empty() {
            Ok(self.first_record.clone())
        } else {
            let mut headers = vec![];
            loop {
                let field = match self.next_field() {
                    None => break,
                    Some(field) => try!(field),
                };
                headers.push(ByteString::from_bytes(field));
            }
            assert!(headers.len() > 0 || self.done());
            Ok(headers)
        }
    }

    /// This is just like `records`, except fields are `ByteString`s instead
    /// of `String`s.
    pub fn byte_records<'a>(&'a mut self) -> ByteRecords<'a, R> {
        ByteRecords { p: self, first: false }
    }

    /// Returns `true` if the CSV parser has reached its final state. When
    /// this method returns `true`, all iterators will always return `None`.
    ///
    /// This is not needed in typical usage since the record iterators will
    /// stop for you when the parser completes. This method is useful when
    /// you're accessing the parser's lowest-level iterator.
    ///
    /// ### Example
    ///
    /// This is the *fastest* way to compute the number of records in CSV data
    /// using this crate. (It is fast because it does not allocate space for
    /// every field.)
    ///
    /// ```rust
    /// let data = "
    /// sticker,mortals,7
    /// bribed,personae,7
    /// wobbling,poncing,4
    /// interposed,emmett,9
    /// chocolate,refile,7";
    ///
    /// let mut rdr = csv::Reader::from_string(data);
    /// let mut count = 0u;
    /// while !rdr.done() {
    ///     loop {
    ///         match rdr.next_field() {
    ///             None => break,
    ///             Some(r) => { r.unwrap(); }
    ///         }
    ///     }
    ///     count += 1;
    /// }
    ///
    /// assert_eq!(count, 5);
    /// ```
    pub fn done(&self) -> bool {
        self.err.is_some()
    }

    /// An iterator over fields in the current record.
    ///
    /// This provides low level access to CSV records as raw byte slices.
    /// Namely, no allocation is performed. Unlike other iterators in this
    /// crate, this yields *fields* instead of records. Notably, this cannot
    /// implement the `Iterator` trait safely. As such, it cannot be used with
    /// a `for` loop.
    ///
    /// The semantics of this iterator are a little strange. The iterator will
    /// produce `None` at the end of a record, but the next invocation of the
    /// iterator will restart at the next record. Once all CSV data has been
    /// parsed, `None` will be returned indefinitely.
    ///
    /// This iterator always returns all records (i.e., it won't skip the
    /// header row).
    ///
    /// ### Example
    ///
    /// Typically, once an iterator returns `None`, it will always return `None`.
    /// Since this iterator varies from that behavior, it should be used in
    /// conjunction with the `done` method to traverse records.
    ///
    /// ```rust
    /// let data = "
    /// sticker,mortals,7
    /// bribed,personae,7
    /// wobbling,poncing,4
    /// interposed,emmett,9
    /// chocolate,refile,7";
    ///
    /// let mut rdr = csv::Reader::from_string(data);
    /// while !rdr.done() {
    ///     loop {
    ///         let field = match rdr.next_field() {
    ///             None => break,
    ///             Some(result) => result.unwrap(),
    ///         };
    ///         print!("{}", field);
    ///     }
    ///     println!("");
    /// }
    /// ```
    pub fn next_field<'a>(&'a mut self) -> Option<CsvResult<&'a [u8]>> {
        unsafe { self.fieldbuf.set_len(0); }
        
        // The EndRecord state indicates what you'd expect: stop the current
        // iteration, check for same-length records and reset a little
        // record-based book keeping.
        if self.state == EndRecord {
            let first_len = self.first_record.len() as u64;
            if !self.flexible && first_len != self.field_count {
                let err = self.parse_err(UnequalLengths(
                    self.first_record.len() as u64, self.field_count));
                self.err = Some(err.clone());
                return Some(Err(err));
            }
            // After processing an EndRecord (and determined there are no
            // errors), we should always start parsing the next record.
            self.state = StartRecord;
            self.line_record = self.line_current;
            self.field_count = 0;
            return None;
        }

        // Check to see if we've recorded an error and quit parsing if we have.
        // This serves two purposes:
        // 1) When CSV parsing reaches an error, it is unrecoverable. So the
        //    parse function will initially return that error (unless it is
        //    EOF) and then return `None` indefinitely.
        // 2) EOF errors are handled specially and can be returned "lazily".
        //    e.g., EOF in the middle of parsing a field. First we have to
        //    return the field and then return EOF on the next call.
        match self.err {
            None => {},
            // We don't return the error here because it is always returned
            // immediately when it is first found (unless it's EOF, but if it's
            // EOF, we just want to stop the iteration anyway).
            Some(_) => return None,
        }

        // A parser machine encapsulates the main parsing state transitions.
        // Normally, the state machine would be written as methods on the
        // Reader type, but mutable borrows become troublesome. So we isolate
        // the things we need to mutate during state transitions with
        // the ParseMachine type.
        let mut pmachine = ParseMachine {
            fieldbuf: &mut self.fieldbuf,
            state: &mut self.state,
            delimiter: self.delimiter,
        };
        let mut consumed = 0; // tells the buffer how much we consumed
        'TOPLOOP: loop {
            // The following code is basically, "fill a buffer with data from
            // the underlying reader if it's empty, and then run the parser
            // over each byte in the slice returned."
            //
            // This technique is critical for performance, because it lifts
            // a lot of case analysis off of each byte. (i.e., This loop could
            // be more simply written with `buf.read_byte()`, but it is much
            // slower.)
            match self.buffer.fill_buf() {
                Err(err) => {
                    // The error is processed below.
                    // We don't handle it here because we need to do some
                    // book keeping first.
                    self.err = Some(ErrIo(err));
                    break 'TOPLOOP;
                }
                Ok(bs) => {
                    // This "batch" processing of bytes is critical for
                    // performance.
                    for &b in bs.iter() {
                        pmachine.parse_byte(b);
                        if *pmachine.state == EndRecord {
                            // Don't consume the byte we just read, because
                            // it is the first byte of the next record.
                            break 'TOPLOOP;
                        } else {
                            consumed += 1;
                            self.column += 1;
                            self.byte_offset += 1;
                            if is_crlf(b) {
                                if b == b'\n' {
                                    self.line_current += 1;
                                }
                                self.column = 1;
                            }
                            if *pmachine.state == StartField {
                                break 'TOPLOOP
                            }
                        }
                    }
                }
            }
            self.buffer.consume(consumed);
            consumed = 0;
        }
        // We get here when we break out of the loop, so make sure the buffer
        // knows how much we read.
        self.buffer.consume(consumed);

        // Handle the error. EOF is a bit tricky, but otherwise, we just stop
        // the parser cold.
        match self.err {
            None => {}
            Some(ErrIo(io::IoError { kind: io::EndOfFile, .. })) => {
                // If we get EOF while we're trying to parse a new record
                // but haven't actually seen any fields yet (i.e., trailing
                // new lines in a file), then we should immediately stop the
                // parser.
                if *pmachine.state == StartRecord {
                    return None;
                }
                *pmachine.state = EndRecord;
                // fallthrough to return current field.
                // On the next call, `None` will be returned.
            }
            Some(ref err) => {
                // Reset the state to the beginning so that bad errors
                // are always reported. (i.e., Don't let an EndRecord state
                // slip in here.)
                *pmachine.state = StartRecord;
                return Some(Err(err.clone()));
            }
        }
        if self.line_record == 1 {
            // This is only copying bytes for the first record.
            let bytes = ByteString::from_bytes((*pmachine.fieldbuf)[]);
            self.first_record.push(bytes);
        }
        self.field_count += 1;
        Some(Ok((*pmachine.fieldbuf)[]))
    }

    /// An unsafe iterator over byte fields.
    ///
    /// This iterator calls `next_field` at each step.
    ///
    /// It is (wildly) unsafe because the lifetime yielded for each element
    /// is incorrect. It refers to the lifetime of the CSV reader instead of
    /// the lifetime of the internal buffer. Which means you can `collect`
    /// it into a vector and obliterate memory safety.
    ///
    /// The reason it exists is because it appears extremely difficult to write
    /// a fast streaming iterator.
    #[doc(hidden)]
    pub unsafe fn byte_fields<'a>(&'a mut self) -> UnsafeByteFields<'a, R> {
        UnsafeByteFields { rdr: self }
    }

    /// Returns the line at which the current record started.
    pub fn line(&self) -> u64 {
        self.line_record
    }

    /// Returns the byte offset at which the current record started.
    pub fn byte_offset(&self) -> u64 {
        self.byte_offset
    }

    fn parse_err(&self, kind: ParseErrorKind) -> Error {
        ErrParse(ParseError {
            line: self.line_record,
            column: self.column,
            kind: kind,
        })
    }
}

#[doc(hidden)]
pub struct UnsafeByteFields<'a, R: 'a> {
    rdr: &'a mut Reader<R>,
}

#[doc(hidden)]
impl<'a, R: io::Reader> Iterator<CsvResult<&'a [u8]>>
    for UnsafeByteFields<'a, R> {
    fn next(&mut self) -> Option<CsvResult<&'a [u8]>> {
        unsafe { transmute(self.rdr.next_field()) }
    }
}

#[doc(hidden)]
impl<'a, R: io::Reader> Iterator<CsvResult<&'a [u8]>> for Reader<R> {
    fn next(&mut self) -> Option<CsvResult<&'a [u8]>> {
        unsafe { transmute(self.next_field()) }
    }
}

impl<R: io::Reader + io::Seek> Reader<R> {
    /// Seeks the underlying reader to the file cursor specified.
    ///
    /// This comes with several caveats:
    ///
    /// * The existing buffer is dropped and a new one is created.
    /// * If you seek to a position other than the start of a record, you'll
    ///   probably get an incorrect parse. (This is *not* unsafe.)
    ///
    /// Mostly, this is intended for use with the `index` sub module.
    ///
    /// Note that if `pos` is equivalent to the current *parsed* byte offset,
    /// then no seeking is performed. (In this case, `seek` is a no-op.)
    pub fn seek(&mut self, pos: i64, style: io::SeekStyle) -> CsvResult<()> {
        if pos as u64 == self.byte_offset() {
            return Ok(())
        }
        self.buffer.clear();
        self.err = None;
        self.byte_offset = pos as u64;
        try!(self.buffer.get_mut_ref().seek(pos, style).map_err(ErrIo));
        Ok(())
    }
}

#[deriving(Eq, PartialEq, Show)]
enum ParseState {
    StartRecord,
    EndRecord,
    StartField,
    EatCRLF,
    InField,
    InQuotedField,
    InQuotedFieldEscape,
    InQuotedFieldQuote,
}

struct ParseMachine<'a> {
    fieldbuf: &'a mut Vec<u8>,
    state: &'a mut ParseState,
    delimiter: u8,
}

impl<'a> ParseMachine<'a> {
    #[inline]
    fn parse_byte(&mut self, b: u8) {
        match *self.state {
            StartRecord => self.parse_start_record(b),
            EndRecord => unreachable!(),
            StartField => self.parse_start_field(b),
            EatCRLF => self.parse_eat_crlf(b),
            InField => self.parse_in_field(b),
            InQuotedField => self.parse_in_quoted_field(b),
            InQuotedFieldEscape => self.parse_in_quoted_field_escape(b),
            InQuotedFieldQuote => self.parse_in_quoted_field_quote(b),
        }
    }

    #[inline]
    fn parse_start_record(&mut self, b: u8) {
        if !is_crlf(b) {
            *self.state = StartField;
            self.parse_start_field(b);
        }
    }

    #[inline]
    fn parse_start_field(&mut self, b: u8) {
        if is_crlf(b) {
            *self.state = EatCRLF;
        } else if b == QUOTE {
            *self.state = InQuotedField;
        } else if b == self.delimiter {
            // empty field, so return in StartField state,
            // which causes a new empty field to be returned
        } else {
            *self.state = InField;
            self.fieldbuf.push(b);
        }
    }

    #[inline]
    fn parse_eat_crlf(&mut self, b: u8) {
        if !is_crlf(b) {
            *self.state = EndRecord;
        }
    }

    #[inline]
    fn parse_in_field(&mut self, b: u8) {
        if is_crlf(b) {
            *self.state = EatCRLF;
        } else if b == self.delimiter {
            *self.state = StartField;
        } else {
            self.fieldbuf.push(b);
        }
    }

    #[inline]
    fn parse_in_quoted_field(&mut self, b: u8) {
        if b == ESCAPE {
            *self.state = InQuotedFieldEscape;
        } else if b == QUOTE {
            *self.state = InQuotedFieldQuote;
        } else {
            self.fieldbuf.push(b);
        }
    }

    #[inline]
    fn parse_in_quoted_field_escape(&mut self, b: u8) {
        *self.state = InQuotedField;
        self.fieldbuf.push(b);
    }

    #[inline]
    fn parse_in_quoted_field_quote(&mut self, b: u8) {
        if b == QUOTE {
            *self.state = InQuotedField;
            self.fieldbuf.push(b);
        } else if b == self.delimiter {
            *self.state = StartField;
        } else if is_crlf(b) {
            *self.state = EatCRLF;
        } else {
            // Should we provide a strict variant that disallows
            // random chars after a quote?
            *self.state = InField;
            self.fieldbuf.push(b);
        }
    }
}

/// An iterator of decoded records.
///
/// The lifetime parameter `'a` refers to the lifetime of the underlying
/// CSV reader.
///
/// The `R` type parameter refers to the type of the underlying reader.
///
/// The `D` type parameter refers to the decoded type.
pub struct DecodedRecords<'a, R: 'a, D> {
    p: ByteRecords<'a, R>,
}

impl<'a, R: io::Reader, D: Decodable<Decoded, Error>> Iterator<CsvResult<D>>
    for DecodedRecords<'a, R, D> {
    fn next(&mut self) -> Option<CsvResult<D>> {
        self.p.next().map(|res| {
            res.and_then(|byte_record| {
                Decodable::decode(&mut Decoded::new(byte_record))
            })
        })
    }
}

/// An iterator of `String` records.
///
/// The lifetime parameter `'a` refers to the lifetime of the underlying
/// CSV reader.
///
/// The `R` type parameter refers to the type of the underlying reader.
pub struct StringRecords<'a, R: 'a> {
    p: ByteRecords<'a, R>,
}

impl<'a, R: io::Reader> Iterator<CsvResult<Vec<String>>>
    for StringRecords<'a, R> {
    fn next(&mut self) -> Option<CsvResult<Vec<String>>> {
        self.p.next().map(|res| {
            res.and_then(|byte_record| {
                byte_record_to_utf8(byte_record)
            })
        })
    }
}

/// An iterator of `ByteString` records.
///
/// The lifetime parameter `'a` refers to the lifetime of the underlying
/// CSV reader.
///
/// The `R` type parameter refers to the type of the underlying reader.
pub struct ByteRecords<'a, R: 'a> {
    p: &'a mut Reader<R>,
    first: bool,
}

impl<'a, R: io::Reader> Iterator<CsvResult<Vec<ByteString>>>
    for ByteRecords<'a, R> {
    fn next(&mut self) -> Option<CsvResult<Vec<ByteString>>> {
        if self.p.done() {
            return None;
        }
        if !self.first {
            // Never do this special first record processing again.
            self.first = true;

            // Always consume the header record. This let's us choose to
            // return it or ignore it and move on to the next record.
            // If headers have been read before this point, then this is
            // equivalent to a harmless clone (and no parser progression).
            let headers = self.p.byte_headers();

            // If the header row is empty, then the CSV data contains
            // no records. Never return zero-length records!
            if headers.as_ref().map(|r| r.is_empty()).unwrap_or(false) {
                assert!(self.p.done());
                return None;
            }

            // This is important. If the client says this CSV data has no
            // headers but calls `headers` before iterating records (which is
            // perfectly valid), then we need to make sure to return that
            // first record.
            //
            // If the client says the CSV data has headers, then the first
            // record should always be ignored.
            if !self.p.has_headers {
                return Some(headers);
            }
        }

        let mut record = Vec::with_capacity(self.p.first_record.len());
        loop {
            let field = match self.p.next_field() {
                None => break,
                Some(field) => field,
            };
            match field {
                Err(err) => return Some(Err(err)),
                Ok(bytes) => record.push(ByteString::from_bytes(bytes)),
            }
        }
        Some(Ok(record))
    }
}

#[inline]
fn is_crlf(b: u8) -> bool { b == b'\n' || b == b'\r' }

fn byte_record_to_utf8(record: Vec<ByteString>) -> CsvResult<Vec<String>> {
    for bytes in record.iter() {
        if !::std::str::is_utf8(bytes[]) {
            return Err(ErrDecode(format!(
                "Could not decode the following bytes as UTF-8: {}", bytes)));
        }
    }
    Ok(unsafe { transmute(record) })
}<|MERGE_RESOLUTION|>--- conflicted
+++ resolved
@@ -349,13 +349,8 @@
     }
 
     /// Creates a CSV reader for an in memory buffer of bytes.
-<<<<<<< HEAD
-    pub fn from_bytes<V: AsSlice<u8>>(bytes: V) -> Reader<MemReader> {
-        Reader::from_reader(MemReader::new(bytes.as_slice().to_vec()))
-=======
     pub fn from_bytes<V: IntoVector<u8>>(bytes: V) -> Reader<MemReader> {
         Reader::from_reader(MemReader::new(bytes.into_vec()))
->>>>>>> a4e9ca57
     }
 }
 
