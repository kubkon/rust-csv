use std::fmt;
use std::hash;
use std::ops;

/// A trait that encapsulates a `Vec<T>` or a `&[T]`.
pub trait IntoVector<T> {
    /// Convert the underlying value to a vector.
    fn into_vec(self) -> Vec<T>;
}

impl<T> IntoVector<T> for Vec<T> {
    fn into_vec(self) -> Vec<T> { self }
}

impl<'a, T: Clone> IntoVector<T> for &'a [T] {
    fn into_vec(self) -> Vec<T> { self.to_vec() }
}

/// A type that represents unadulterated byte strings.
///
/// Byte strings represent *any* 8 bit character encoding. There are no
/// restrictions placed on the type of encoding used. (This means that there
/// may be *multiple* encodings in any particular byte string!)
///
/// Many CSV files in the wild aren't just malformed with respect to RFC 4180,
/// but they are commonly *not* UTF-8 encoded. Even worse, some of them are
/// encoded improperly. Therefore, any useful CSV parser must be flexible with
/// respect to encodings.
///
/// Thus, this CSV parser uses byte strings internally. This means that
/// quotes and field and record separators *must* be ASCII. Otherwise,
/// the parser places no other restrictions on the content of data in each
/// cell.
///
/// Note that most of the methods in the encoder/decoder will assume UTF-8
/// encoding, but they also expose some lower level methods that use byte
/// strings when absolutely necessary. This type is exposed in case you need
/// to deal with the raw bytes directly.
#[deriving(Clone, PartialEq, Eq, PartialOrd, Ord)]
pub struct ByteString(Vec<u8>);

impl ByteString {
    /// Create a new byte string from a vector or slice of bytes.
<<<<<<< HEAD
    pub fn from_bytes<S: AsSlice<u8>>(bs: S) -> ByteString {
        ByteString(bs.as_slice().to_vec())
=======
    pub fn from_bytes<S: IntoVector<u8>>(bs: S) -> ByteString {
        ByteString(bs.into_vec())
>>>>>>> a4e9ca57
    }

    /// Consumes this byte string into a vector of bytes.
    pub fn into_bytes(self) -> Vec<u8> {
        let ByteString(chars) = self;
        chars
    }

    /// Returns this byte string as a slice of bytes.
    pub fn as_bytes<'a>(&'a self) -> &'a [u8] {
        let &ByteString(ref chars) = self;
        chars[]
    }

    /// Consumes the byte string and decodes it into a Unicode string. If the
    /// decoding fails, then the original ByteString is returned.
    pub fn as_utf8_string(self) -> Result<String, ByteString> {
        String::from_utf8(self.into_bytes()).map_err(ByteString)
    }
}

impl fmt::Show for ByteString {
    /// Writes the underlying bytes as a `&[u8]`.
    fn fmt(&self, f: &mut fmt::Formatter) -> fmt::Result {
        // XXX: Ideally, we could just do this:
        //
        //    f.write(chars[])
        //
        // and let the output device figure out how to render it. But it seems
        // the formatting infrastructure assumes that the data is UTF-8
        // encodable, which obviously doesn't work with raw byte strings.
        //
        // For now, we just show the bytes, e.g., `[255, 50, 48, 49, ...]`.
        write!(f, "{}", self[])
    }
}

impl AsSlice<u8> for ByteString {
    #[inline]
    fn as_slice<'a>(&'a self) -> &'a [u8] {
        let ByteString(ref chars) = *self;
        chars.as_slice()
    }
}

impl ops::Slice<uint, [u8]> for ByteString {
    #[inline]
    fn as_slice_<'a>(&'a self) -> &'a [u8] {
        self.as_slice()
    }

    #[inline]
    fn slice_from_or_fail<'a>(&'a self, start: &uint) -> &'a [u8] {
        self.as_slice().slice_from_or_fail(start)
    }

    #[inline]
    fn slice_to_or_fail<'a>(&'a self, end: &uint) -> &'a [u8] {
        self.as_slice().slice_to_or_fail(end)
    }

    #[inline]
    fn slice_or_fail<'a>(&'a self, start: &uint, end: &uint) -> &'a [u8] {
        self.as_slice().slice_or_fail(start, end)
    }
}

impl<H: hash::Writer> hash::Hash<H> for ByteString {
    fn hash(&self, hasher: &mut H) {
        self[].hash(hasher);
    }
}

impl<S: Str> Equiv<S> for ByteString {
    fn equiv(&self, other: &S) -> bool {
        self.as_bytes() == other.as_slice().as_bytes()
    }
}

impl Collection for ByteString {
    fn len(&self) -> uint { self.as_bytes().len() }
}<|MERGE_RESOLUTION|>--- conflicted
+++ resolved
@@ -41,13 +41,8 @@
 
 impl ByteString {
     /// Create a new byte string from a vector or slice of bytes.
-<<<<<<< HEAD
-    pub fn from_bytes<S: AsSlice<u8>>(bs: S) -> ByteString {
-        ByteString(bs.as_slice().to_vec())
-=======
     pub fn from_bytes<S: IntoVector<u8>>(bs: S) -> ByteString {
         ByteString(bs.into_vec())
->>>>>>> a4e9ca57
     }
 
     /// Consumes this byte string into a vector of bytes.
